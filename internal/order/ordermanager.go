--- conflicted
+++ resolved
@@ -14,21 +14,14 @@
 	orders  sync.Map
 }
 
-<<<<<<< HEAD
 func NewBinanceOrderManager(apiKey, apiSecret string, orderbookManager *orderbook.BinanceOrderBookManager) *BinanceOrderManager {
-=======
-func NewBinanceOrderManager(apiKey, apiSecret string) *BinanceOrderManager {
->>>>>>> 7a5ff992
 	svc, err := binance.NewOrderCreateWsService(apiKey, apiSecret)
 	if err != nil {
 		panic(err)
 	}
 	return &BinanceOrderManager{
-<<<<<<< HEAD
+
 		ordbook: orderbookManager,
-=======
-		ordbook: orderbook.NewBinanceOrderBookManager(),
->>>>>>> 7a5ff992
 		svc:     svc,
 		orders:  sync.Map{},
 	}
@@ -62,7 +55,6 @@
 		return "", err
 	}
 	return resp.Result.ClientOrderID, nil
-<<<<<<< HEAD
 }
 
 func (bom *BinanceOrderManager) StopMarketOrder(o StopMarketOrder) (string, error) {
@@ -100,6 +92,4 @@
 	}()
 
 	return o.ClientOrderID, nil
-=======
->>>>>>> 7a5ff992
 }